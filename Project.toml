--- conflicted
+++ resolved
@@ -8,13 +8,7 @@
 VideoIO = "d6d074c3-1acf-5d4c-9a43-ef38773959a2"
 
 [compat]
-<<<<<<< HEAD
 ImageCore = "0.8, 0.9"
 ImageInTerminal = "0.4"
-VideoIO = "0.8"
-=======
-ImageCore = "0.8"
-ImageInTerminal = "0.4"
 VideoIO = "0.8, 0.9"
->>>>>>> 048ddd15
 julia = "1"